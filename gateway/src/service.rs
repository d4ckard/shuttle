--- conflicted
+++ resolved
@@ -533,28 +533,12 @@
                 )))
             }
         } else {
-<<<<<<< HEAD
-            // Otherwise attempt to create a new one. This will fail
+            self.check_project_count(&account_name, limit).await?;
+            // Attempt to create a new one. This will fail
             // outright if the project already exists (this happens if
             // it belongs to another account).
             self.insert_project(project_name, Ulid::new(), account_name, idle_minutes)
                 .await
-=======
-            // Check if project name is valid according to new rules if it
-            // doesn't exist.
-            // TODO: remove this check when we update the project name rules
-            // in shuttle-common
-            if project_name.is_valid() {
-                // Otherwise attempt to create a new one. This will fail
-                // outright if the project already exists (this happens if
-                // it belongs to another account).
-                self.check_project_count(&account_name, limit).await?;
-                self.insert_project(project_name, Ulid::new(), account_name, idle_minutes)
-                    .await
-            } else {
-                Err(Error::from_kind(ErrorKind::InvalidProjectName))
-            }
->>>>>>> 9366fc53
         }
     }
 
@@ -1039,15 +1023,9 @@
             vec![matrix.clone()]
         );
 
-<<<<<<< HEAD
-        // Test project pagination, first create 20 test projects (including the one from above).
-        for p in (1..20).map(|p| format!("matrix-{p}")) {
-            svc.create_project(p.parse().unwrap(), neo.clone(), false, 0)
-=======
         // Test project pagination, first create 20 projects.
         for p in (0..20).map(|p| format!("matrix-{p}")) {
-            svc.create_project(ProjectName(p.clone()), admin.clone(), true, None, 0)
->>>>>>> 9366fc53
+            svc.create_project(p.parse().unwrap(), admin.clone(), true, None, 0)
                 .await
                 .unwrap();
         }
@@ -1055,7 +1033,7 @@
         // Creating another one without admin rights should be denied due to limit
         assert!(svc
             .create_project(
-                ProjectName("final-one".into()),
+                "final-one".parse().unwrap(),
                 admin.clone(),
                 false,
                 Some(3),
