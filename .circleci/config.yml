--- conflicted
+++ resolved
@@ -123,11 +123,7 @@
       - run: |
           cargo clippy --tests \
                        --all-targets \
-<<<<<<< HEAD
-                       --features="codegen,loader,persist,sqlx-integration,sqlx-postgres,sqlx-aws-postgres,mongodb-integration,secrets,<< parameters.framework >>" \
-=======
                        --features="codegen,loader,<< parameters.framework >>" \
->>>>>>> 70f47845
                        --no-deps -- \
                        --D warnings \
                        -A clippy::let-unit-value \
@@ -167,17 +163,10 @@
       - restore-cargo-cache
       - run:
           name: Run unit tests
-<<<<<<< HEAD
-          command: cargo test --package shuttle-service --features="codegen,loader,persist,secrets,sqlx-postgres" --lib -- --nocapture
-      - run:
-          name: Run integration tests
-          command: cargo test --package shuttle-service --features="codegen,loader,persist,secrets,sqlx-postgres" --test '*' -- --nocapture
-=======
           command: cargo test --package shuttle-service --features="codegen,loader" --lib -- --nocapture
       - run:
           name: Run integration tests
           command: cargo test --package shuttle-service --features="codegen,loader" --test '*' -- --nocapture
->>>>>>> 70f47845
       - save-cargo-cache
   platform-test:
     parameters:
